--- conflicted
+++ resolved
@@ -10,11 +10,7 @@
 from PIL import Image
 
 from autogpt.agent.agent import Agent
-<<<<<<< HEAD
-from autogpt.commands.command import command
-=======
 from autogpt.command_decorator import command
->>>>>>> 76320677
 from autogpt.logs import logger
 
 
