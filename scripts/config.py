import abc
import os
import openai
from dotenv import load_dotenv
# Load environment variables from .env file
load_dotenv()


class Singleton(abc.ABCMeta, type):
    """
    Singleton metaclass for ensuring only one instance of a class.
    """

    _instances = {}

    def __call__(cls, *args, **kwargs):
        """Call method for the singleton metaclass."""
        if cls not in cls._instances:
            cls._instances[cls] = super(
                Singleton, cls).__call__(
                *args, **kwargs)
        return cls._instances[cls]


class AbstractSingleton(abc.ABC, metaclass=Singleton):
    pass


class Config(metaclass=Singleton):
    """
    Configuration class to store the state of bools for different scripts access.
    """

    def __init__(self):
        """Initialize the Config class"""
        self.debug = False
        self.continuous_mode = False
        self.speak_mode = False

        self.fast_llm_model = os.getenv("FAST_LLM_MODEL", "gpt-3.5-turbo")
        self.smart_llm_model = os.getenv("SMART_LLM_MODEL", "gpt-4")
        self.fast_token_limit = int(os.getenv("FAST_TOKEN_LIMIT", 4000))
        self.smart_token_limit = int(os.getenv("SMART_TOKEN_LIMIT", 8000))

        self.openai_api_key = os.getenv("OPENAI_API_KEY")
        self.use_azure = False
        self.use_azure = os.getenv("USE_AZURE") == 'True'
        if self.use_azure:
<<<<<<< HEAD
            self.openai_api_base = os.getenv("OPENAI_API_BASE")
            self.openai_api_version = os.getenv("OPENAI_API_VERSION")
            self.openai_deployment_id = os.getenv("OPENAI_DEPLOYMENT_ID")
            self.azure_chat_deployment_id = os.getenv("AZURE_CHAT_DEPLOYMENT_ID")
            self.azure_embeddigs_deployment_id = os.getenv("AZURE_EMBEDDINGS_DEPLOYMENT_ID")
=======
            self.openai_api_base = os.getenv("OPENAI_AZURE_API_BASE")
            self.openai_api_version = os.getenv("OPENAI_AZURE_API_VERSION")
            self.openai_deployment_id = os.getenv("OPENAI_AZURE_DEPLOYMENT_ID")
>>>>>>> 5a6e565c
            openai.api_type = "azure"
            openai.api_base = self.openai_api_base
            openai.api_version = self.openai_api_version

        self.elevenlabs_api_key = os.getenv("ELEVENLABS_API_KEY")

        self.use_mac_os_tts = False
        self.use_mac_os_tts = os.getenv("USE_MAC_OS_TTS")
        
        self.google_api_key = os.getenv("GOOGLE_API_KEY")
        self.custom_search_engine_id = os.getenv("CUSTOM_SEARCH_ENGINE_ID")

        self.pinecone_api_key = os.getenv("PINECONE_API_KEY")
        self.pinecone_region = os.getenv("PINECONE_ENV")

        self.image_provider = os.getenv("IMAGE_PROVIDER")
        self.huggingface_api_token = os.getenv("HUGGINGFACE_API_TOKEN")

        # User agent headers to use when browsing web
        # Some websites might just completely deny request with an error code if no user agent was found.
        self.user_agent_header = {"User-Agent":"Mozilla/5.0 (Macintosh; Intel Mac OS X 10_15_4) AppleWebKit/537.36 (KHTML, like Gecko) Chrome/83.0.4103.97 Safari/537.36"}
        self.redis_host = os.getenv("REDIS_HOST", "localhost")
        self.redis_port = os.getenv("REDIS_PORT", "6379")
        self.redis_password = os.getenv("REDIS_PASSWORD", "")
        self.wipe_redis_on_start = os.getenv("WIPE_REDIS_ON_START", "True") == 'True'
        self.memory_index = os.getenv("MEMORY_INDEX", 'auto-gpt')
        # Note that indexes must be created on db 0 in redis, this is not configureable.

        self.memory_backend = os.getenv("MEMORY_BACKEND", 'local')
        # Initialize the OpenAI API client
        openai.api_key = self.openai_api_key

    def set_continuous_mode(self, value: bool):
        """Set the continuous mode value."""
        self.continuous_mode = value

    def set_speak_mode(self, value: bool):
        """Set the speak mode value."""
        self.speak_mode = value

    def set_debug_mode(self, value: bool):
        self.debug_mode = value

    def set_fast_llm_model(self, value: str):
        """Set the fast LLM model value."""
        self.fast_llm_model = value

    def set_smart_llm_model(self, value: str):
        """Set the smart LLM model value."""
        self.smart_llm_model = value

    def set_fast_token_limit(self, value: int):
        """Set the fast token limit value."""
        self.fast_token_limit = value

    def set_smart_token_limit(self, value: int):
        """Set the smart token limit value."""
        self.smart_token_limit = value

    def set_openai_api_key(self, value: str):
        """Set the OpenAI API key value."""
        self.openai_api_key = value

    def set_elevenlabs_api_key(self, value: str):
        """Set the ElevenLabs API key value."""
        self.elevenlabs_api_key = value

    def set_google_api_key(self, value: str):
        """Set the Google API key value."""
        self.google_api_key = value

    def set_custom_search_engine_id(self, value: str):
        """Set the custom search engine id value."""
        self.custom_search_engine_id = value

    def set_pinecone_api_key(self, value: str):
        """Set the Pinecone API key value."""
        self.pinecone_api_key = value

    def set_pinecone_region(self, value: str):
        """Set the Pinecone region value."""
        self.pinecone_region = value

    def set_debug_mode(self, value: bool):
        """Set the debug mode value."""
        self.debug = value<|MERGE_RESOLUTION|>--- conflicted
+++ resolved
@@ -46,17 +46,11 @@
         self.use_azure = False
         self.use_azure = os.getenv("USE_AZURE") == 'True'
         if self.use_azure:
-<<<<<<< HEAD
-            self.openai_api_base = os.getenv("OPENAI_API_BASE")
-            self.openai_api_version = os.getenv("OPENAI_API_VERSION")
-            self.openai_deployment_id = os.getenv("OPENAI_DEPLOYMENT_ID")
-            self.azure_chat_deployment_id = os.getenv("AZURE_CHAT_DEPLOYMENT_ID")
-            self.azure_embeddigs_deployment_id = os.getenv("AZURE_EMBEDDINGS_DEPLOYMENT_ID")
-=======
             self.openai_api_base = os.getenv("OPENAI_AZURE_API_BASE")
             self.openai_api_version = os.getenv("OPENAI_AZURE_API_VERSION")
             self.openai_deployment_id = os.getenv("OPENAI_AZURE_DEPLOYMENT_ID")
->>>>>>> 5a6e565c
+            self.azure_chat_deployment_id = os.getenv("OPENAI_AZURE_CHAT_DEPLOYMENT_ID")
+            self.azure_embeddigs_deployment_id = os.getenv("OPENAI_AZURE_EMBEDDINGS_DEPLOYMENT_ID")
             openai.api_type = "azure"
             openai.api_base = self.openai_api_base
             openai.api_version = self.openai_api_version
